use coap_lite::{
    CoapOption, CoapRequest, CoapResponse, ObserveOption, Packet, RequestType as Method,
    ResponseType as Status, error::HandlingError,
    block_handler::{BlockValue, RequestCacheKey, extending_splice},
};
use log::*;
use regex::Regex;
use std::io::{Error, ErrorKind, Result};
use std::net::{IpAddr, Ipv4Addr, Ipv6Addr, SocketAddr, ToSocketAddrs, UdpSocket};
use std::sync::mpsc;
use std::thread;
use std::time::Duration;
use url::Url;
use lru_time_cache::LruCache;
use core::mem;
use core::ops::Deref;
use alloc::string::String;
use alloc::vec::Vec;

const DEFAULT_RECEIVE_TIMEOUT: u64 = 1; // 1s

enum ObserveMessage {
    Terminate,
}

pub struct CoAPClient {
    socket: UdpSocket,
    peer_addr: SocketAddr,
    observe_sender: Option<mpsc::Sender<ObserveMessage>>,
    observe_thread: Option<thread::JoinHandle<()>>,
    block_states: LruCache<RequestCacheKey<SocketAddr>, BlockState>,
}

impl CoAPClient {
    /// Create a CoAP client with the specific source and peer address.
    pub fn new_with_specific_source<A: ToSocketAddrs, B: ToSocketAddrs>(
        bind_addr: A,
        peer_addr: B,
    ) -> Result<CoAPClient> {
        peer_addr
            .to_socket_addrs()
            .and_then(|mut iter| match iter.next() {
                Some(paddr) => UdpSocket::bind(bind_addr).and_then(|s| {
                    s.set_read_timeout(Some(Duration::new(DEFAULT_RECEIVE_TIMEOUT, 0)))
                        .and_then(|_| {
                            Ok(CoAPClient {
                                socket: s,
                                peer_addr: paddr,
                                observe_sender: None,
                                observe_thread: None,
                                block_states: LruCache::with_expiry_duration(
                                    Duration::from_secs(120),
                                ),
                            })
                        })
                }),
                None => Err(Error::new(ErrorKind::Other, "no address")),
            })
    }

    /// Create a CoAP client with the peer address.
    pub fn new<A: ToSocketAddrs>(addr: A) -> Result<CoAPClient> {
        addr.to_socket_addrs()
            .and_then(|mut iter| match iter.next() {
                Some(SocketAddr::V4(_)) => Self::new_with_specific_source("0.0.0.0:0", addr),
                Some(SocketAddr::V6(_)) => Self::new_with_specific_source(":::0", addr),
                None => Err(Error::new(ErrorKind::Other, "no address")),
            })
    }

    /// Execute a single get request with a coap url
    pub fn get(url: &str) -> Result<CoapResponse> {
        Self::request(url, Method::Get, None)
    }

    /// Execute a single get request with a coap url and a specific timeout.
    pub fn get_with_timeout(url: &str, timeout: Duration) -> Result<CoapResponse> {
        Self::request_with_timeout(url, Method::Get, None, timeout)
    }

    /// Execute a single post request with a coap url
    pub fn post(url: &str, data: Vec<u8>) -> Result<CoapResponse> {
        Self::request(url, Method::Post, Some(data))
    }

    /// Execute a single post request with a coap url
    pub fn post_with_timeout(url: &str, data: Vec<u8>, timeout: Duration) -> Result<CoapResponse> {
        Self::request_with_timeout(url, Method::Post, Some(data), timeout)
    }

    /// Execute a put request with a coap url
    pub fn put(url: &str, data: Vec<u8>) -> Result<CoapResponse> {
        Self::request(url, Method::Put, Some(data))
    }

    /// Execute a single put request with a coap url
    pub fn put_with_timeout(url: &str, data: Vec<u8>, timeout: Duration) -> Result<CoapResponse> {
        Self::request_with_timeout(url, Method::Put, Some(data), timeout)
    }

    /// Execute a single delete request with a coap url
    pub fn delete(url: &str) -> Result<CoapResponse> {
        Self::request(url, Method::Delete, None)
    }

    /// Execute a single delete request with a coap url
    pub fn delete_with_timeout(url: &str, timeout: Duration) -> Result<CoapResponse> {
        Self::request_with_timeout(url, Method::Delete, None, timeout)
    }

    /// Execute a single request (GET, POST, PUT, DELETE) with a coap url
    pub fn request(url: &str, method: Method, data: Option<Vec<u8>>) -> Result<CoapResponse> {
        let (domain, port, path, queries) = Self::parse_coap_url(url)?;
        let mut client = Self::new((domain.as_str(), port))?;
        client.request_path(&path, method, data, queries)
    }

    /// Execute a single request (GET, POST, PUT, DELETE) with a coap url and a specfic timeout
    pub fn request_with_timeout(
        url: &str,
        method: Method,
        data: Option<Vec<u8>>,
        timeout: Duration,
    ) -> Result<CoapResponse> {
        let (domain, port, path, queries) = Self::parse_coap_url(url)?;
        let mut client = Self::new((domain.as_str(), port))?;
        client.request_path_with_timeout(&path, method, data, queries, timeout)
    }

    /// Execute a request (GET, POST, PUT, DELETE)
    pub fn request_path(
        &mut self,
        path: &str,
        method: Method,
        data: Option<Vec<u8>>,
        queries: Option<Vec<u8>>,
    ) -> Result<CoapResponse> {
        self.request_path_with_timeout(
            path,
            method,
            data,
            queries,
            Duration::new(DEFAULT_RECEIVE_TIMEOUT, 0),
        )
    }

    /// Execute a request (GET, POST, PUT, DELETE) with a specfic timeout
    pub fn request_path_with_timeout(
        &mut self,
        path: &str,
        method: Method,
        data: Option<Vec<u8>>,
        queries: Option<Vec<u8>>,
        timeout: Duration,
    ) -> Result<CoapResponse> {
        let mut request = CoapRequest::new();
        request.set_method(method);
        request.set_path(path);
        if let Some(q) = queries {
            request.message.add_option(CoapOption::UriQuery, q);
        }

        match data {
            Some(data) => request.message.payload = data,
            None => (),
        }

        self.set_receive_timeout(Some(timeout))?;
<<<<<<< HEAD
        self.send(&request)?;
        self.receive()
=======
        self.send(&request).unwrap();
        self.receive2(&mut request)
>>>>>>> 8a429110
    }

    pub fn set_broadcast(&self, value: bool) -> Result<()> {
        self.socket.set_broadcast(value)
    }

    pub fn observe<H: FnMut(Packet) + Send + 'static>(
        &mut self,
        resource_path: &str,
        handler: H,
    ) -> Result<()> {
        self.observe_with_timeout(
            resource_path,
            handler,
            Duration::new(DEFAULT_RECEIVE_TIMEOUT, 0),
        )
    }

    /// Observe a resource with the handler and specified timeout
    pub fn observe_with_timeout<H: FnMut(Packet) + Send + 'static>(
        &mut self,
        resource_path: &str,
        mut handler: H,
        timeout: Duration,
    ) -> Result<()> {
        // TODO: support observe multi resources at the same time
        let mut message_id: u16 = 0;
        let mut register_packet = CoapRequest::new();
        register_packet.set_observe_flag(ObserveOption::Register);
        register_packet.message.header.message_id = Self::gen_message_id(&mut message_id);
        register_packet.set_path(resource_path);

        self.send(&register_packet)?;

        self.set_receive_timeout(Some(timeout))?;
        let response = self.receive()?;
        if *response.get_status() != Status::Content {
            return Err(Error::new(ErrorKind::NotFound, "the resource not found"));
        }

        handler(response.message);

        let socket;
        match self.socket.try_clone() {
            Ok(good_socket) => socket = good_socket,
            Err(_) => return Err(Error::new(ErrorKind::Other, "network error")),
        }
        let peer_addr = self.peer_addr.clone();
        let (observe_sender, observe_receiver) = mpsc::channel();
        let observe_path = String::from(resource_path);

        let observe_thread = thread::spawn(move || loop {
            match Self::receive_from_socket(&socket) {
                Ok((packet, _src)) => {
                    let receive_packet = CoapRequest::from_packet(packet, &peer_addr);

                    handler(receive_packet.message);

                    if let Some(response) = receive_packet.response {
                        let mut packet = Packet::new();
                        packet.header.set_type(response.message.header.get_type());
                        packet.header.message_id = response.message.header.message_id;
                        packet.set_token(response.message.get_token().into());

                        match Self::send_with_socket(&socket, &peer_addr, &packet) {
                            Ok(_) => (),
                            Err(e) => {
                                warn!("reply ack failed {}", e)
                            }
                        }
                    }
                }
                Err(e) => match e.kind() {
                    ErrorKind::WouldBlock => {
                        info!("Observe timeout");
                    }
                    _ => warn!("observe failed {:?}", e),
                },
            };

            match observe_receiver.try_recv() {
                Ok(ObserveMessage::Terminate) => {
                    let mut deregister_packet = CoapRequest::<SocketAddr>::new();
                    deregister_packet.message.header.message_id =
                        Self::gen_message_id(&mut message_id);
                    deregister_packet.set_observe_flag(ObserveOption::Deregister);
                    deregister_packet.set_path(observe_path.as_str());

                    Self::send_with_socket(&socket, &peer_addr, &deregister_packet.message)
                        .unwrap();
                    Self::receive_from_socket(&socket).unwrap();
                    break;
                }
                _ => continue,
            }
        });
        self.observe_sender = Some(observe_sender);
        self.observe_thread = Some(observe_thread);

        return Ok(());
    }

    /// Stop observing
    pub fn unobserve(&mut self) {
        match self.observe_sender.take() {
            Some(ref sender) => {
                sender.send(ObserveMessage::Terminate).unwrap();

                self.observe_thread.take().map(|g| g.join().unwrap());
            }
            _ => {}
        }
    }

    /// Execute a request.
    pub fn send(&self, request: &CoapRequest<SocketAddr>) -> Result<()> {
        Self::send_with_socket(&self.socket, &self.peer_addr, &request.message)
    }

    /// Send a request to all CoAP devices.
    /// - IPv4 AllCoAP multicast address is '224.0.1.187'
    /// - IPv6 AllCoAp multicast addresses are 'ff0?::fd'
    /// Parameter segment is used with IPv6 to determine the first octet.
    /// It's value can be between 0x0 and 0xf. To address multiple segments,
    /// you have to call send_all_coap for each of the segments.
    pub fn send_all_coap(&self, request: &CoapRequest<SocketAddr>, segment: u8) -> Result<()> {
        assert!(segment <= 0xf);
        let addr = match self.peer_addr {
            SocketAddr::V4(val) => {
                SocketAddr::new(IpAddr::V4(Ipv4Addr::new(224, 0, 1, 187)), val.port())
            }
            SocketAddr::V6(val) => SocketAddr::new(
                IpAddr::V6(Ipv6Addr::new(
                    0xff00 + segment as u16,
                    0,
                    0,
                    0,
                    0,
                    0,
                    0,
                    0xfd,
                )),
                val.port(),
            ),
        };

        match request.message.to_bytes() {
            Ok(bytes) => {
                let size = self.socket.send_to(&bytes[..], addr)?;
                if size == bytes.len() {
                    Ok(())
                } else {
                    Err(Error::new(ErrorKind::Other, "send length error"))
                }
            }
            Err(_) => Err(Error::new(ErrorKind::InvalidInput, "packet error")),
        }
    }

    /// Receive a response.
    pub fn receive(&self) -> Result<CoapResponse> {
        let (packet, _src) = Self::receive_from_socket(&self.socket)?;
        Ok(CoapResponse { message: packet })
    }

    /// Receive a response support block-wise.
    pub fn receive2(&mut self, request:&mut CoapRequest<SocketAddr>) -> Result<CoapResponse> {
        loop {
            let (packet, _src) = Self::receive_from_socket(&self.socket)?;
            request.response = CoapResponse::new(&request.message);
            let response = request
            .response
            .as_mut()
            .ok_or_else(|| Error::new(ErrorKind::Interrupted, "packet error"))?;
            response.message = packet;
            match self.intercept_response(request) {
                Ok(true) => {
                    self.send(request)?;
                }
                Err(err) => {
                    error!("intercept response error: {:?}", err);
                    return Err(Error::new(ErrorKind::Interrupted, "packet error"));
                }
                Ok(false) => {
                    break;
                }
            }
        }
        Ok(CoapResponse { message: request.response.as_ref().unwrap().message.clone() })
    }

    /// Receive a response.
    pub fn receive_from(&self) -> Result<(CoapResponse, SocketAddr)> {
        let (packet, src) = Self::receive_from_socket(&self.socket)?;
        Ok((CoapResponse { message: packet }, src))
    }

    /// Set the receive timeout.
    pub fn set_receive_timeout(&self, dur: Option<Duration>) -> Result<()> {
        self.socket.set_read_timeout(dur)
    }

    fn send_with_socket(
        socket: &UdpSocket,
        peer_addr: &SocketAddr,
        message: &Packet,
    ) -> Result<()> {
        match message.to_bytes() {
            Ok(bytes) => {
                let size = socket.send_to(&bytes[..], peer_addr)?;
                if size == bytes.len() {
                    Ok(())
                } else {
                    Err(Error::new(ErrorKind::Other, "send length error"))
                }
            }
            Err(_) => Err(Error::new(ErrorKind::InvalidInput, "packet error")),
        }
    }

    fn receive_from_socket(socket: &UdpSocket) -> Result<(Packet, SocketAddr)> {
        let mut buf = [0; 1500];

        let (nread, src) = socket.recv_from(&mut buf)?;
        match Packet::from_bytes(&buf[..nread]) {
            Ok(packet) => Ok((packet, src)),
            Err(_) => Err(Error::new(ErrorKind::InvalidInput, "packet error")),
        }
    }

    fn parse_coap_url(url: &str) -> Result<(String, u16, String, Option<Vec<u8>>)> {
        let url_params = match Url::parse(url) {
            Ok(url_params) => url_params,
            Err(_) => return Err(Error::new(ErrorKind::InvalidInput, "url error")),
        };

        let host = match url_params.host_str() {
            Some("") => return Err(Error::new(ErrorKind::InvalidInput, "host error")),
            Some(h) => h,
            None => return Err(Error::new(ErrorKind::InvalidInput, "host error")),
        };
        let host = Regex::new(r"^\[(.*?)]$")
            .unwrap()
            .replace(&host, "$1")
            .to_string();

        let port = match url_params.port() {
            Some(p) => p,
            None => 5683,
        };

        let path = url_params.path().to_string();

        let queries = url_params.query().map(|q| q.as_bytes().to_vec());

        return Ok((host.to_string(), port, path, queries));
    }

    fn gen_message_id(message_id: &mut u16) -> u16 {
        (*message_id) += 1;
        return *message_id;
    }

    fn intercept_response(&mut self, request: &mut CoapRequest<SocketAddr>) -> std::result::Result<bool, HandlingError> {
        let state = self
            .block_states
            .entry(request.deref().into())
            .or_insert(BlockState::default());
        
        let block2_handled =
            Self::maybe_handle_response_block2(request, state)?;
        if block2_handled {
            return Ok(true);
        }

        Ok(false)
    }

    fn maybe_handle_response_block2(
        request: &mut CoapRequest<SocketAddr>,
        state: &mut BlockState,
    ) -> std::result::Result<bool, HandlingError> {
        let response = request.response.as_ref().unwrap();
        let maybe_block2 = response
            .message
            .get_first_option_as::<BlockValue>(CoapOption::Block2)
            .and_then(|x| x.ok());

        if let Some(block2) = maybe_block2 {
            if state.cached_payload.is_none() {
                state.cached_payload = Some(Vec::new());
            }
            let cached_payload =
                state.cached_payload.as_mut().unwrap();

            let payload_offset = usize::from(block2.num) * block2.size();
            extending_splice(
                cached_payload,
                payload_offset..payload_offset + block2.size(),
                response.message.payload.iter().copied(),
                16 * 1024,
            )
            .map_err(HandlingError::internal)?;

            if block2.more {
                request.message.clear_option(CoapOption::Block2);
                let mut next_block2 = block2.clone();
                next_block2.num += 1;
                request.message.add_option_as::<BlockValue>(CoapOption::Block2, next_block2);
                return Ok(true)
            } else {
                let cached_payload = mem::take(&mut state.cached_payload).unwrap();
                request.response.as_mut().unwrap().message.payload = cached_payload;
            }
        }

        Ok(false)
    }
}

impl Drop for CoAPClient {
    fn drop(&mut self) {
        self.unobserve();
    }
}

#[derive(Debug, Clone, Default)]
pub struct BlockState {
    cached_payload: Option<Vec<u8>>,
}

#[cfg(test)]
mod test {
    use super::super::*;
    use super::*;
    use std::io::ErrorKind;
    use std::time::Duration;

    #[test]
    fn test_parse_coap_url_good_url() {
        assert!(CoAPClient::parse_coap_url("coap://127.0.0.1").is_ok());
        assert!(CoAPClient::parse_coap_url("coap://127.0.0.1:5683").is_ok());
        assert!(CoAPClient::parse_coap_url("coap://[::1]").is_ok());
        assert!(CoAPClient::parse_coap_url("coap://[::1]:5683").is_ok());
        assert!(CoAPClient::parse_coap_url("coap://[bbbb::9329:f033:f558:7418]").is_ok());
        assert!(CoAPClient::parse_coap_url("coap://[bbbb::9329:f033:f558:7418]:5683").is_ok());
        assert!(CoAPClient::parse_coap_url("coap://127.0.0.1/?hello=world").is_ok());
    }

    #[test]
    fn test_parse_coap_url_bad_url() {
        assert!(CoAPClient::parse_coap_url("coap://127.0.0.1:65536").is_err());
        assert!(CoAPClient::parse_coap_url("coap://").is_err());
        assert!(CoAPClient::parse_coap_url("coap://:5683").is_err());
        assert!(CoAPClient::parse_coap_url("127.0.0.1").is_err());
    }

    async fn request_handler(_: CoapRequest<SocketAddr>) -> Option<CoapResponse> {
        None
    }

    #[test]
    fn test_parse_queries() {
        if let Ok((_, _, _, Some(queries))) =
            CoAPClient::parse_coap_url("coap://127.0.0.1/?hello=world&test1=test2")
        {
            assert_eq!("hello=world&test1=test2".as_bytes().to_vec(), queries);
        } else {
            error!("Parse Queries failed");
        }
    }

    #[test]
    fn test_get_url() {
        let resp = CoAPClient::get("coap://coap.me:5683/hello").unwrap();
        assert_eq!(resp.message.payload, b"world".to_vec());
    }

    #[test]
    fn test_get_url_timeout() {
        let server_port = server::test::spawn_server("127.0.0.1:0", request_handler)
            .recv()
            .unwrap();

        let error = CoAPClient::get_with_timeout(
            &format!("coap://127.0.0.1:{}/Rust", server_port),
            Duration::new(1, 0),
        )
        .unwrap_err();
        if cfg!(windows) {
            assert_eq!(error.kind(), ErrorKind::TimedOut);
        } else {
            assert_eq!(error.kind(), ErrorKind::WouldBlock);
        }
    }

    #[test]
    fn test_get() {
        let mut client = CoAPClient::new(("coap.me", 5683)).unwrap();
        let resp = client
            .request_path("/hello", Method::Get, None, None)
            .unwrap();
        assert_eq!(resp.message.payload, b"world".to_vec());
    }
    #[test]
    fn test_post_url() {
        let resp = CoAPClient::post("coap://coap.me:5683/validate", b"world".to_vec()).unwrap();
        assert_eq!(resp.message.payload, b"POST OK".to_vec());
        let resp = CoAPClient::post("coap://coap.me:5683/validate", b"test".to_vec()).unwrap();
        assert_eq!(resp.message.payload, b"POST OK".to_vec());
    }

    #[test]
    fn test_post() {
        let mut client = CoAPClient::new(("coap.me", 5683)).unwrap();
        let resp = client
            .request_path("/validate", Method::Post, Some(b"world".to_vec()), None)
            .unwrap();
        assert_eq!(resp.message.payload, b"POST OK".to_vec());
    }

    #[test]
    fn test_put_url() {
        let resp = CoAPClient::put("coap://coap.me:5683/create1", b"world".to_vec()).unwrap();
        assert_eq!(resp.message.payload, b"Created".to_vec());
        let resp = CoAPClient::put("coap://coap.me:5683/create1", b"test".to_vec()).unwrap();
        assert_eq!(resp.message.payload, b"Created".to_vec());
    }

    #[test]
    fn test_put() {
        let mut client = CoAPClient::new(("coap.me", 5683)).unwrap();
        let resp = client
            .request_path("/create1", Method::Put, Some(b"world".to_vec()), None)
            .unwrap();
        assert_eq!(resp.message.payload, b"Created".to_vec());
    }

    #[test]
    fn test_delete_url() {
        let resp = CoAPClient::delete("coap://coap.me:5683/validate").unwrap();
        assert_eq!(resp.message.payload, b"DELETE OK".to_vec());
        let resp = CoAPClient::delete("coap://coap.me:5683/validate").unwrap();
        assert_eq!(resp.message.payload, b"DELETE OK".to_vec());
    }

    #[test]
    fn test_delete() {
        let mut client = CoAPClient::new(("coap.me", 5683)).unwrap();
        let resp = client
            .request_path("/validate", Method::Delete, None, None)
            .unwrap();
        assert_eq!(resp.message.payload, b"DELETE OK".to_vec());
    }

    #[test]
    fn test_set_broadcast() {
        let client = CoAPClient::new(("127.0.0.1", 5683)).unwrap();
        assert!(client.set_broadcast(true).is_ok());
        assert!(client.set_broadcast(false).is_ok());
    }

    #[test]
    #[ignore]
    fn test_set_broadcast_v6() {
        let client = CoAPClient::new(("::1", 5683)).unwrap();
        assert!(client.set_broadcast(true).is_ok());
        assert!(client.set_broadcast(false).is_ok());
    }

    #[test]
    fn test_send_all_coap() {
        // prepare the Non-confirmable request with the broadcast message
        let mut request: CoapRequest<SocketAddr> = CoapRequest::new();
        request.set_method(Method::Get);
        request.set_path("/");
        request
            .message
            .header
            .set_type(coap_lite::MessageType::NonConfirmable);
        request.message.payload = b"Discovery".to_vec();

        let client = CoAPClient::new(("127.0.0.1", 5683)).unwrap();
        assert!(client.send_all_coap(&request, 0).is_ok());
    }

    #[test]
    #[ignore]
    fn test_send_all_coap_v6() {
        // prepare the Non-confirmable request with the broadcast message
        let mut request: CoapRequest<SocketAddr> = CoapRequest::new();
        request.set_method(Method::Get);
        request.set_path("/");
        request
            .message
            .header
            .set_type(coap_lite::MessageType::NonConfirmable);
        request.message.payload = b"Discovery".to_vec();

        let client = CoAPClient::new(("::1", 5683)).unwrap();
        assert!(client.send_all_coap(&request, 0x4).is_ok());
    }
}<|MERGE_RESOLUTION|>--- conflicted
+++ resolved
@@ -166,13 +166,8 @@
         }
 
         self.set_receive_timeout(Some(timeout))?;
-<<<<<<< HEAD
-        self.send(&request)?;
-        self.receive()
-=======
         self.send(&request).unwrap();
         self.receive2(&mut request)
->>>>>>> 8a429110
     }
 
     pub fn set_broadcast(&self, value: bool) -> Result<()> {
